#!/usr/bin/env python3
"""
FAISS-based Streamlit version of the RAG Sustainability Chatbot
Uses FAISS instead of Chroma to avoid SQLite issues on Streamlit Cloud
"""

import os
import sys
<<<<<<< HEAD
import subprocess
=======
>>>>>>> feee4506
from pathlib import Path
import numpy as np
import pandas as pd
from dotenv import load_dotenv
import streamlit as st # type: ignore
import plotly.graph_objects as go
from sklearn.decomposition import PCA
import pickle

from langchain_openai import OpenAIEmbeddings, ChatOpenAI
from langchain_community.vectorstores import FAISS
from langchain.memory import ConversationBufferMemory
from langchain.chains import ConversationalRetrievalChain
from langchain_core.callbacks import StdOutCallbackHandler
from langchain.schema import Document

# Configuration
MODEL = "gpt-4o-mini"
# Determine the path to the FAISS index relative to this file so the app works
# regardless of the current working directory.
SCRIPT_DIR = Path(__file__).resolve().parent
faiss_db_path = SCRIPT_DIR / "faiss_db"
K_FACTOR = 25

# Load environment variables
load_dotenv()

# Gracefully load the OpenAI API key either from the environment or, if
# available, from Streamlit's secrets file. Accessing ``st.secrets`` when no
# ``secrets.toml`` file exists raises ``StreamlitSecretNotFoundError`` so we
# guard against that scenario.
api_key = os.getenv("OPENAI_API_KEY")
if not api_key:
    try:
        api_key = st.secrets["OPENAI_API_KEY"]
    except Exception:
        api_key = ""

if not api_key:
    st.warning(
        "OpenAI API key not found. Set OPENAI_API_KEY in environment or Streamlit secrets."
    )
else:
    os.environ["OPENAI_API_KEY"] = api_key

# Page configuration
st.set_page_config(
    page_title="RAG Sustainability Chatbot (FAISS)",
    page_icon="🌱",
    layout="wide",
    initial_sidebar_state="expanded"
)

@st.cache_resource
def initialize_rag_system():
    """Initialize the RAG system using FAISS instead of Chroma"""
    try:
<<<<<<< HEAD
        # Ensure the FAISS dependency is available. ``langchain_community``
        # defers importing ``faiss`` until runtime, so we check explicitly to
        # provide a clear error message if the package is missing. If it is not
        # installed, attempt a one-time automatic installation of ``faiss-cpu``.
        try:
            import faiss  # type: ignore
        except Exception:
            st.warning(
                "FAISS package not found. Attempting to install `faiss-cpu`..."
            )
            try:
                subprocess.check_call([
                    sys.executable,
                    "-m",
                    "pip",
                    "install",
                    "faiss-cpu",
                ])
                import faiss  # type: ignore  # noqa: F401
                st.success("FAISS installed successfully.")
            except Exception as install_error:  # pragma: no cover - best effort
                st.error(
                    "❌ Failed to install FAISS automatically: "
                    f"{install_error}\n"
                    "Install it manually with `pip install faiss-cpu` or "
                    "`pip install faiss-gpu`."
                )
                return None
=======

        # Ensure the FAISS dependency is available. ``langchain_community``
        # defers importing ``faiss`` until runtime, so we check explicitly to
        # provide a clear error message if the package is missing.
        try:
            import faiss  # type: ignore
        except Exception:
            st.error(
                "❌ FAISS python package is not installed.\n"
                "Install it with `pip install faiss-cpu` or `pip install faiss-gpu`"
            )
            return None
>>>>>>> feee4506

        embeddings = OpenAIEmbeddings(openai_api_key=api_key)
        
        # Try to load existing FAISS database. ``FAISS.save_local`` stores
        # ``index.faiss`` and ``index.pkl`` inside the target directory, so we
        # check for those files instead of ``faiss_db_path.faiss``.
<<<<<<< HEAD
        index_faiss = faiss_db_path / "index.faiss"
        index_pkl = faiss_db_path / "index.pkl"
        if index_faiss.exists() and index_pkl.exists():
=======

        index_faiss = faiss_db_path / "index.faiss"
        index_pkl = faiss_db_path / "index.pkl"
        if index_faiss.exists() and index_pkl.exists():

>>>>>>> feee4506
            st.info("Loading existing FAISS database...")
            vectorstore = FAISS.load_local(str(faiss_db_path), embeddings, allow_dangerous_deserialization=True)

            # Load metadata
            metadata_path = SCRIPT_DIR / "faiss_db_metadata.pkl"
            with open(metadata_path, 'rb') as f:
                metadata = pickle.load(f)
                doc_texts = metadata['doc_texts']
                doc_types = metadata['doc_types']
                vectors = metadata['vectors']
            
        else:
            st.error("❌ FAISS database not found!")
            st.write("**To create FAISS database from your Chroma database:**")
            st.code("""
# Run this script locally to convert Chroma to FAISS:
python convert_chroma_to_faiss.py
            """)
            return None
        
        # Create PCA for visualization
        pca = PCA(n_components=3)
        reduced_vectors = pca.fit_transform(vectors)
        
        # Initialize LLM and conversation chain
        llm = ChatOpenAI(temperature=0.7, model_name=MODEL, openai_api_key=api_key)
        memory = ConversationBufferMemory(
            memory_key='chat_history', 
            return_messages=True, 
            output_key='answer'
        )
        retriever = vectorstore.as_retriever(search_kwargs={"k": K_FACTOR})
        conversation_chain = ConversationalRetrievalChain.from_llm(
            llm=llm,
            retriever=retriever,
            memory=memory,
            return_source_documents=True,
            callbacks=[StdOutCallbackHandler()],
            output_key="answer",
        )
        
        st.success("✅ FAISS-based RAG system initialized successfully!")
        
        return {
            'embeddings': embeddings,
            'vectorstore': vectorstore,
            'vectors': vectors,
            'doc_texts': doc_texts,
            'doc_types': doc_types,
            'reduced_vectors': reduced_vectors,
            'pca': pca,
            'conversation_chain': conversation_chain
        }
    except Exception as e:
        st.error(f"❌ Error initializing FAISS RAG system: {str(e)}")
        
        # Show detailed error information
        st.error("**Troubleshooting Steps:**")
        st.write("1. Convert your Chroma database to FAISS using the conversion script")
        st.write("2. Ensure FAISS database files are in your repository")
        st.write("3. Check that OpenAI API key is configured")
        
        # Show system information for debugging
        with st.expander("🔍 System Information"):
            st.write(f"Python version: {sys.version}")
            st.write(f"Current directory: {os.getcwd()}")
            st.write(
                "FAISS files exist: "
                f"{(faiss_db_path / 'index.faiss').exists()}"
            )
        
        return None

def create_visualization_plot(reduced_vectors, doc_types, doc_texts, query_vector=None, source_documents=None):
    """Create the 3D visualization plot"""
    unique_doc_types = sorted(set(doc_types))
    hover_texts = [doc[:120].replace('\n', ' ') + "..." for doc in doc_texts]
    
    df = pd.DataFrame({
        'x': reduced_vectors[:, 0],
        'y': reduced_vectors[:, 1],
        'z': reduced_vectors[:, 2],
        'doc_type': doc_types,
        'text': hover_texts,
    })
    
    traces = []
    
    # Add document traces
    if source_documents:
        source_texts = set(doc.page_content for doc in source_documents)
        df['is_retrieved'] = [doc in source_texts for doc in doc_texts]
        
        # Non-retrieved documents (dimmed)
        for doc_type in unique_doc_types:
            group = df[(df['doc_type'] == doc_type) & (~df['is_retrieved'])]
            if not group.empty:
                traces.append(
                    go.Scatter3d(
                        x=group['x'], y=group['y'], z=group['z'],
                        mode='markers', name=doc_type,
                        text=group['text'],
                        hovertemplate="<b>%{text}</b><extra></extra>",
                        marker=dict(size=2, opacity=0.3),
                    )
                )
        
        # Retrieved documents (highlighted)
        retrieved_df = df[df['is_retrieved']]
        if not retrieved_df.empty:
            traces.append(
                go.Scatter3d(
                    x=retrieved_df['x'], y=retrieved_df['y'], z=retrieved_df['z'],
                    mode='markers', name='Retrieved Chunks',
                    text=retrieved_df['text'],
                    hovertemplate="<b>%{text}</b><extra></extra>",
                    marker=dict(size=6, color='white', opacity=1.0),
                )
            )
        
        # Query point
        if query_vector is not None:
            traces.append(
                go.Scatter3d(
                    x=[query_vector[0]], y=[query_vector[1]], z=[query_vector[2]],
                    mode='markers', name='Your Query',
                    text=["Your Query"],
                    hovertemplate="<b>%{text}</b><extra></extra>",
                    marker=dict(size=8, color='yellow', symbol='diamond'),
                )
            )
    else:
        # Initial view - all documents
        for doc_type in unique_doc_types:
            group = df[df['doc_type'] == doc_type]
            traces.append(
                go.Scatter3d(
                    x=group['x'], y=group['y'], z=group['z'],
                    mode='markers', name=doc_type,
                    text=group['text'],
                    hovertemplate="<b>%{text}</b><extra></extra>",
                    marker=dict(size=3, opacity=0.7),
                )
            )
    
    layout = go.Layout(
        title="3D Visualization of RAG Knowledge Base (FAISS)",
        height=500,
        scene=dict(
            xaxis=dict(backgroundcolor='rgb(30,30,30)', color='white'),
            yaxis=dict(backgroundcolor='rgb(30,30,30)', color='white'),
            zaxis=dict(backgroundcolor='rgb(30,30,30)', color='white'),
            bgcolor='rgb(20,20,20)'
        ),
        paper_bgcolor='rgb(20,20,20)',
        plot_bgcolor='rgb(20,20,20)',
        font=dict(color='white'),
        legend=dict(x=0.01, y=0.99, bgcolor='rgba(0,0,0,0)', font=dict(size=10)),
    )
    
    return go.Figure(data=traces, layout=layout)

def main():
    """Main Streamlit application"""
    st.title("🌱 RAG Sustainability Chatbot (FAISS)")
    st.markdown("Ask questions about sustainability practices, certifications, and regulations!")
    st.info("This version uses FAISS instead of Chroma to avoid SQLite compatibility issues.")
    
    # Initialize the RAG system
    rag_system = initialize_rag_system()
    if rag_system is None:
        st.stop()
    
    # Sidebar with information
    with st.sidebar:
        st.header("📊 Database Info")
        st.write(f"**Documents:** {len(rag_system['doc_texts'])}")
        st.write(f"**Chunks:** {len(rag_system['doc_texts'])}")
        st.write(f"**K Factor:** {K_FACTOR}")
        st.write("**Powered by:** FAISS + OpenAI")
        
        st.header("💡 Sample Questions")
        sample_questions = [
            "What are the key differences between UK and US green claims guidelines?",
            "How much water is needed to produce a cotton T-shirt?",
            "What is the EU's Extended Producer Responsibility scheme for textiles?",
            "Compare GOTS and OEKO-TEX certifications for sustainable textiles"
        ]
        
        for i, question in enumerate(sample_questions):
            if st.button(f"Q{i+1}: {question[:50]}...", key=f"sample_{i}"):
                st.session_state.user_question = question
    
    # Main content area
    col1, col2 = st.columns([1, 1])
    
    with col1:
        st.subheader("💬 Chat")
        
        # Chat interface
        if "messages" not in st.session_state:
            st.session_state.messages = []
        
        # Display chat history
        for message in st.session_state.messages:
            with st.chat_message(message["role"]):
                st.write(message["content"])
        
        # Chat input
        if prompt := st.chat_input("Ask a sustainability question..."):
            st.session_state.user_question = prompt
        
        # Handle question from sidebar or chat input
        if hasattr(st.session_state, 'user_question'):
            question = st.session_state.user_question
            
            # Add user message to chat
            st.session_state.messages.append({"role": "user", "content": question})
            with st.chat_message("user"):
                st.write(question)
            
            # Process the question
            with st.chat_message("assistant"):
                with st.spinner("Searching knowledge base..."):
                    try:
                        result = rag_system['conversation_chain'].invoke({"question": question})
                        answer = result["answer"]
                        source_documents = result.get("source_documents", [])
                        
                        st.write(answer)
                        
                        # Store assistant response
                        st.session_state.messages.append({"role": "assistant", "content": answer})
                        
                        # Update visualization
                        query_vector = rag_system['embeddings'].embed_query(question)
                        reduced_query = rag_system['pca'].transform([query_vector])[0]
                        
                        st.session_state.current_plot = create_visualization_plot(
                            rag_system['reduced_vectors'],
                            rag_system['doc_types'],
                            rag_system['doc_texts'],
                            reduced_query,
                            source_documents
                        )
                        st.session_state.source_documents = source_documents
                        
                    except Exception as e:
                        st.error(f"Error processing question: {str(e)}")
            
            # Clear the question state
            del st.session_state.user_question
    
    with col2:
        st.subheader("🎯 Vector Space Visualization")
        
        # Display the plot
        if hasattr(st.session_state, 'current_plot'):
            st.plotly_chart(st.session_state.current_plot, use_container_width=True)
        else:
            # Initial plot
            initial_plot = create_visualization_plot(
                rag_system['reduced_vectors'],
                rag_system['doc_types'],
                rag_system['doc_texts']
            )
            st.plotly_chart(initial_plot, use_container_width=True)
        
        # Display source documents if available
        if hasattr(st.session_state, 'source_documents') and st.session_state.source_documents:
            st.subheader("📦 Retrieved Knowledge Chunks")
            for i, doc in enumerate(st.session_state.source_documents[:5]):  # Show first 5
                with st.expander(f"Chunk {i+1} - {doc.metadata.get('doc_type', 'unknown')}"):
                    st.write(doc.page_content[:500] + "..." if len(doc.page_content) > 500 else doc.page_content)

if __name__ == "__main__":
    main()<|MERGE_RESOLUTION|>--- conflicted
+++ resolved
@@ -6,10 +6,9 @@
 
 import os
 import sys
-<<<<<<< HEAD
+
 import subprocess
-=======
->>>>>>> feee4506
+
 from pathlib import Path
 import numpy as np
 import pandas as pd
@@ -67,7 +66,7 @@
 def initialize_rag_system():
     """Initialize the RAG system using FAISS instead of Chroma"""
     try:
-<<<<<<< HEAD
+
         # Ensure the FAISS dependency is available. ``langchain_community``
         # defers importing ``faiss`` until runtime, so we check explicitly to
         # provide a clear error message if the package is missing. If it is not
@@ -96,37 +95,17 @@
                     "`pip install faiss-gpu`."
                 )
                 return None
-=======
-
-        # Ensure the FAISS dependency is available. ``langchain_community``
-        # defers importing ``faiss`` until runtime, so we check explicitly to
-        # provide a clear error message if the package is missing.
-        try:
-            import faiss  # type: ignore
-        except Exception:
-            st.error(
-                "❌ FAISS python package is not installed.\n"
-                "Install it with `pip install faiss-cpu` or `pip install faiss-gpu`"
-            )
-            return None
->>>>>>> feee4506
 
         embeddings = OpenAIEmbeddings(openai_api_key=api_key)
         
         # Try to load existing FAISS database. ``FAISS.save_local`` stores
         # ``index.faiss`` and ``index.pkl`` inside the target directory, so we
         # check for those files instead of ``faiss_db_path.faiss``.
-<<<<<<< HEAD
+
         index_faiss = faiss_db_path / "index.faiss"
         index_pkl = faiss_db_path / "index.pkl"
         if index_faiss.exists() and index_pkl.exists():
-=======
-
-        index_faiss = faiss_db_path / "index.faiss"
-        index_pkl = faiss_db_path / "index.pkl"
-        if index_faiss.exists() and index_pkl.exists():
-
->>>>>>> feee4506
+
             st.info("Loading existing FAISS database...")
             vectorstore = FAISS.load_local(str(faiss_db_path), embeddings, allow_dangerous_deserialization=True)
 
